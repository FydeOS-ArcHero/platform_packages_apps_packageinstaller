<?xml version="1.0" encoding="UTF-8"?>
<!--  Copyright (C) 2007 The Android Open Source Project

     Licensed under the Apache License, Version 2.0 (the "License");
     you may not use this file except in compliance with the License.
     You may obtain a copy of the License at

          http://www.apache.org/licenses/LICENSE-2.0

     Unless required by applicable law or agreed to in writing, software
     distributed under the License is distributed on an "AS IS" BASIS,
     WITHOUT WARRANTIES OR CONDITIONS OF ANY KIND, either express or implied.
     See the License for the specific language governing permissions and
     limitations under the License.
 -->

<resources xmlns:android="http://schemas.android.com/apk/res/android"
    xmlns:xliff="urn:oasis:names:tc:xliff:document:1.2">
    <string name="app_name" msgid="2792757108872430971">"اجازت کنٹرولر"</string>
    <string name="ok" msgid="4417794827535157922">"ٹھیک ہے"</string>
    <string name="permission_search_keyword" msgid="1652964722383449182">"اجازتیں"</string>
    <string name="cancel" msgid="7279939269964834974">"منسوخ کریں"</string>
    <string name="back" msgid="8739808065891653074">"واپس جائیں"</string>
    <string name="app_not_found_dlg_title" msgid="8897078571059217849">"ایپ نہیں ملی"</string>
    <string name="grant_dialog_button_deny" msgid="1649644200597601964">"مسترد کریں"</string>
    <string name="grant_dialog_button_deny_and_dont_ask_again" msgid="5716583584580362144">"مستردکریں اور دوبارہ نہ پوچھیں"</string>
    <string name="grant_dialog_button_no_upgrade" msgid="9032569142389221215">"”جب تک ایپ استعمال میں ہے“ رکھیں"</string>
    <string name="grant_dialog_button_no_upgrade_one_time" msgid="5984372927399472031">"\"صرف اس وقت\" رکھیں"</string>
    <string name="grant_dialog_button_more_info" msgid="6933952978344714007">"مزید معلومات"</string>
    <string name="grant_dialog_button_deny_anyway" msgid="6134672842863824171">"بہرصورت انکار کریں"</string>
    <string name="current_permission_template" msgid="5642540253562598515">"<xliff:g id="PERMISSION_COUNT">%2$s</xliff:g> میں سے <xliff:g id="CURRENT_PERMISSION_INDEX">%1$s</xliff:g>"</string>
    <string name="permission_warning_template" msgid="1353228984024423745">"‏&lt;b&gt;<xliff:g id="APP_NAME">%1$s</xliff:g>&lt;/b&gt; کو <xliff:g id="ACTION">%2$s</xliff:g> کی اجازت دیں؟"</string>
    <string name="permission_add_background_warning_template" msgid="1046864917164159751">"‏ہمیشہ &lt;b&gt;<xliff:g id="APP_NAME">%1$s</xliff:g>&lt;b&gt; کو <xliff:g id="ACTION">%2$s</xliff:g> کی اجازت دیں؟"</string>
    <string name="allow_permission_foreground_only" msgid="7444689446874060511">"صرف ایپ استعمال کرنے کے دوران"</string>
    <string name="allow_permission_always" msgid="4089537686339013930">"ہمیشہ"</string>
    <string name="deny_permission_deny_and_dont_ask_again" msgid="8131547398883397878">"انکار کریں اور دوبارہ نہ پوچھیں"</string>
    <string name="permission_revoked_count" msgid="5556125174203696709">"<xliff:g id="COUNT">%1$d</xliff:g> غیر فعال ہے"</string>
    <string name="permission_revoked_all" msgid="6356577996164232918">"سبھی غیر فعال ہیں"</string>
    <string name="permission_revoked_none" msgid="266013103540772023">"کوئی بھی غیر فعال نہیں ہے"</string>
    <string name="grant_dialog_button_allow" msgid="2137542756625939532">"اجازت دیں"</string>
    <string name="grant_dialog_button_allow_always" msgid="4201473810650722162">"ہر وقت اجازت دیں"</string>
    <string name="grant_dialog_button_allow_foreground" msgid="3921023528122697550">"ایپ استعمال کرتے وقت"</string>
    <string name="grant_dialog_button_allow_one_time" msgid="3290372652702487431">"صرف اس وقت"</string>
    <string name="grant_dialog_button_allow_background" msgid="3190568549032350790">"ہر وقت اجازت دیں"</string>
    <!-- no translation found for grant_dialog_button_allow_all_files (1581085085495813735) -->
    <skip />
    <!-- no translation found for grant_dialog_button_allow_media_only (3516456055703710144) -->
    <skip />
    <string name="app_permissions_breadcrumb" msgid="6174723486639913311">"ایپس"</string>
    <string name="app_permissions" msgid="2778362347879465223">"ایپ کی اجازتیں"</string>
    <string name="unused_apps" msgid="3935514133237470759">"غیر مستعمل ایپس"</string>
    <string name="app_disable_dlg_positive" msgid="3928516331670255309">"ایپ کو غیر فعال کریں"</string>
    <string name="app_disable_dlg_text" msgid="5218197617670218828">"‏اگر آپ اس ایپ کو غیر فعال کرتے ہیں تو ہو سکتا ہے Android اور دیگر ایپس ٹھیک سے کام نہ کریں۔ ذہن نشین رکھیں کہ آپ اس ایپ کو حذف نہیں کر سکتے ہیں کیونکہ یہ آپ کے آلہ پر پہلے سے انسٹال ہے۔ غیر فعال کر کے، آپ اس ایپ کو آف کر دیتے ہیں اور اس کو اپنے آلہ پر چھپا دیتے ہیں۔"</string>
    <string name="app_permission_manager" msgid="3802609813311662642">"اجازتوں کا مینیجر"</string>
    <string name="never_ask_again" msgid="7645304182523160030">"دوبارہ نہ پوچھیں"</string>
    <string name="no_permissions" msgid="2193893107241172888">"کوئی اجازت نہیں ہے"</string>
    <string name="additional_permissions" msgid="7124470111123472154">"اضافی اجازتیں"</string>
    <string name="app_permissions_info_button_label" msgid="6566057048862462066">"ایپ کی معلومات کھولیں"</string>
    <plurals name="additional_permissions_more" formatted="false" msgid="2232860610746920222">
      <item quantity="other"><xliff:g id="COUNT_1">%1$d</xliff:g> مزید</item>
      <item quantity="one"><xliff:g id="COUNT_0">%1$d</xliff:g> مزید</item>
    </plurals>
    <string name="old_sdk_deny_warning" msgid="6018489265342857714">"‏یہ ایپ Android کے ایک پرانے ورژن کیلئے ڈیزائن کی گئی تھی۔ اجازت دینے سے انکار کرنے پر ممکن ہے کہ یہ مزید ٹھیک سے کام نہ کرے۔"</string>
    <string name="default_permission_description" msgid="692254823411049573">"ایک نامعلوم کارروائی انجام دیں"</string>
    <string name="app_permissions_group_summary" msgid="5019625174481872207">"<xliff:g id="COUNT_1">%2$d</xliff:g> میں سے <xliff:g id="COUNT_0">%1$d</xliff:g> ایپس کو اجازت دے دی گئی"</string>
    <string name="app_permissions_group_summary2" msgid="6879351603140930642">"<xliff:g id="COUNT_0">%1$d</xliff:g>/<xliff:g id="COUNT_1">%2$d</xliff:g> ایپس کو اجازت دے دی گئی"</string>
    <string name="menu_show_system" msgid="7623002570829860709">"سسٹم دکھائیں"</string>
    <string name="menu_hide_system" msgid="2274204366405029090">"سسٹم چھپائیں"</string>
    <string name="no_apps" msgid="2377153782338039463">"کوئی ایپ نہیں ہے"</string>
    <string name="location_settings" msgid="547378321761364906">"مقام کی ترتیبات"</string>
    <string name="location_warning" msgid="4687406043150343369">"<xliff:g id="APP_NAME">%1$s</xliff:g> اس آلہ کیلئے مقام کی سروسز کا فراہم کنندہ ہے۔ مقام کی رسائی میں مقام کی ترتیبات سے ترمیم کی جا سکتی ہے۔"</string>
    <string name="system_warning" msgid="6868290533389195836">"اگرآپ اس اجازت کو مسترد کرتے ہیں تو شاید آپ کے آلہ کی بنیادی خصوصیات ٹھیک سے کام نہ کریں۔"</string>
    <string name="permission_summary_enforced_by_policy" msgid="632945329450867948">"پالیسی کے تحت نافذ کردہ"</string>
    <string name="permission_summary_disabled_by_policy_background_only" msgid="137178879402491132">"پالیسی کے تحت پس منظر کی رسائی غیر فعال ہو گئی ہے"</string>
    <string name="permission_summary_enabled_by_policy_background_only" msgid="2699118232240494204">"پالیسی کے تحت پس منظر کی رسائی فعال ہو گئی ہے"</string>
    <string name="permission_summary_enabled_by_policy_foreground_only" msgid="8652417310534780420">"پالیسی کے تحت پیش منظر کی رسائی فعال ہو گئی ہے"</string>
    <string name="permission_summary_enforced_by_admin" msgid="5156952484229154563">"کنٹرول کردہ بذریعہ منتظم"</string>
    <string name="permission_summary_disabled_by_admin_background_only" msgid="3580805532594984554">"منتظم نے پس منظر کی رسائی غیر فعال کر دی ہے"</string>
    <string name="permission_summary_enabled_by_admin_background_only" msgid="5087543391647053237">"منتظم نے پس منظر کی رسائی فعال کر دی ہے"</string>
    <string name="permission_summary_enabled_by_admin_foreground_only" msgid="4566755547230479934">"منتظم نے پیش منظر کی رسائی فعال کر دی ہے"</string>
    <string name="permission_summary_enabled_system_fixed" msgid="5463084832974856683">"آپریٹ کرنے کے لیے آلہ کو یہ اجازت درکار ہے"</string>
    <!-- no translation found for background_access_chooser_dialog_choices:0 (2093938392538894210) -->
    <!-- no translation found for background_access_chooser_dialog_choices:1 (3927338369513373750) -->
    <!-- no translation found for background_access_chooser_dialog_choices:2 (8438068599173343936) -->
    <string name="permission_access_always" msgid="5419580764084361573">"ہر وقت اجازت دیں"</string>
    <string name="permission_access_only_foreground" msgid="2857031150724321567">"صرف ایپ استعمال کرتے وقت اجازت دیں"</string>
    <string name="permission_access_never" msgid="425385910378172045">"مسترد کریں"</string>
    <string name="loading" msgid="323483393167148377">"لوڈ ہو رہا ہے…"</string>
    <string name="all_permissions" msgid="7813580062403112957">"تمام اجازتیں"</string>
    <string name="other_permissions" msgid="1956312685853070715">"ایپ کی دوسری اہلیتیں"</string>
    <string name="permission_request_title" msgid="6779348653783761548">"اجازت کی درخواست"</string>
    <string name="screen_overlay_title" msgid="1632732130312696010">"اسکرین اورلے کا پتا چلا ہے"</string>
    <string name="screen_overlay_message" msgid="3222033787364955006">"اس اجازت کی ترتیب کو تبدیل کرنے کیلئے آپ کو پہلے ترتیبات &gt; ایپس سے اسکرین اورلے کو آف کرنا ہوگا"</string>
    <string name="screen_overlay_button" msgid="3554849308322944411">"ترتیبات کھولیں"</string>
    <string name="wear_not_allowed_dlg_title" msgid="6923880912091041609">"Android Wear"</string>
    <string name="wear_not_allowed_dlg_text" msgid="8731817202551430387">"‏\'کارروائیاں انسٹال/اَن انسٹال کریں\' Wear پر تعاون یافتہ نہیں ہے۔"</string>
    <string name="permission_review_title_template_install" msgid="8131698354985303888">"‏منتخب کریں کہ &lt;b&gt;<xliff:g id="APP_NAME">%1$s</xliff:g>&lt;/b&gt; کو کس چیز تک رسائی کی اجازت دینی ہے"</string>
    <string name="permission_review_title_template_update" msgid="7597155653571395485">"‏&lt;b&gt;<xliff:g id="APP_NAME">%1$s</xliff:g>&lt;/b&gt; اپ ڈیٹ ہو گئی ہے۔ منتخب کریں کہ اس ایپ کو کس تک رسائی کی اجازت دینی ہے۔"</string>
    <string name="review_button_cancel" msgid="7108377593627664194">"منسوخ کریں"</string>
    <string name="review_button_continue" msgid="1367925420132212571">"جاری رکھیں"</string>
    <string name="new_permissions_category" msgid="7242713808413888679">"نئی اجازتیں"</string>
    <string name="current_permissions_category" msgid="3835461245150972589">"موجودہ اجازتیں"</string>
    <string name="message_staging" msgid="641286607664721291">"ایپ کی مرحلہ بندی ہو رہی ہے…"</string>
    <string name="app_name_unknown" msgid="8288360585728122735">"نامعلوم"</string>
    <string name="filter_by_title" msgid="5940302511365561845">"فلٹر کریں بہ لحاظ"</string>
    <string name="filter_by_permissions" msgid="7761207093643478436">"اجازتوں کے لحاظ سے فلٹر کریں"</string>
    <string name="filter_by_time" msgid="1763143592970195407">"وقت کے لحاظ سے فلٹر کریں"</string>
    <string name="item_separator" msgid="8266062815210378175">"، "</string>
    <string name="app_permission_button_allow" msgid="1358817292836175593">"اجازت دیں"</string>
    <!-- no translation found for app_permission_button_allow_all_files (4981526745327887198) -->
    <skip />
    <!-- no translation found for app_permission_button_allow_media_only (4093190111622941620) -->
    <skip />
    <string name="app_permission_button_allow_always" msgid="4313513946865105788">"ہر وقت اجازت دیں"</string>
    <string name="app_permission_button_allow_foreground" msgid="2303741829613210541">"صرف ایپ استعمال کرتے وقت اجازت دیں"</string>
    <string name="app_permission_button_ask" msgid="2757216269887794205">"ہر بار پوچھیں"</string>
    <string name="app_permission_button_deny" msgid="5716368368650638408">"مسترد کریں"</string>
    <string name="app_permission_title" msgid="2453000050669052385">"<xliff:g id="PERM">%1$s</xliff:g> کی اجازت"</string>
    <string name="app_permission_header" msgid="228974007660007656">"اس ایپ کیلئے <xliff:g id="PERM">%1$s</xliff:g> تک رسائی"</string>
    <string name="app_permission_footer_app_permissions_link" msgid="8033278634020892918">"<xliff:g id="APP">%1$s</xliff:g> کی سبھی اجازتیں دیکھیں"</string>
    <string name="app_permission_footer_permission_apps_link" msgid="8759141212929298774">"اس اجازت والی سبھی ایپس دیکھیں"</string>
    <string name="auto_revoke_label" msgid="8755748230070160969">"ایپ غیر مستعمل ہونے پر اجازتیں ہٹائیں"</string>
    <string name="auto_revoke_summary" msgid="1842110019199306298">"آپ کے ڈیٹا کی حفاظت کے لیے، اگر اس ایپ کو کچھ مہینوں تک استعمال نہ کیا گیا تو اس ایپ کے لیے اجازتیں ہٹا دی جائیں گی۔"</string>
    <string name="auto_revoke_summary_with_permissions" msgid="160422052726006109">"آپ کے ڈیٹا کی حفاظت کے لیے، اگر ایپ کو کچھ مہینوں سے استعمال نہیں کیا گیا ہے تو درج ذیل اجازتیں ہٹا دی جائیں گی: <xliff:g id="PERMS">%1$s</xliff:g>۔"</string>
    <string name="auto_revoke_disabled" msgid="4480748641016277290">"اس ایپ کے لیے خودکار طور پر ہٹانے کی سہولت فی الحال غیر فعال ہے۔"</string>
    <string name="auto_revocable_permissions_none" msgid="2908881351941596829">"فی الحال کوئی بھی خودکار قابل منسوخ اجازت نہیں دی گئی ہے"</string>
    <string name="auto_revocable_permissions_one" msgid="8790555940010364058">"<xliff:g id="PERM">%1$s</xliff:g> کی اجازت ہٹا دی جائے گی۔"</string>
    <string name="auto_revocable_permissions_two" msgid="1931722576733672966">"<xliff:g id="PERM_0">%1$s</xliff:g> اور <xliff:g id="PERM_1">%2$s</xliff:g> کی اجازتیں ہٹا دی جائیں گی۔"</string>
    <string name="auto_revocable_permissions_many" msgid="1091636791684380583">"وہ اجازتیں جو ہٹا دی جائیں گی: <xliff:g id="PERMS">%1$s</xliff:g>۔"</string>
    <string name="auto_manage_title" msgid="4059499629753336321">"خودکار طور پر اجازتوں کا نظم کریں"</string>
    <string name="off" msgid="4561379152328580345">"آف کریں"</string>
    <string name="auto_revoked_app_summary_one" msgid="8225130145550153436">"<xliff:g id="PERMISSION_NAME">%s</xliff:g> اجازت کو ہٹایا گیا"</string>
    <string name="auto_revoked_app_summary_two" msgid="7221373533369007890">"<xliff:g id="PERMISSION_NAME_0">%1$s</xliff:g> اور <xliff:g id="PERMISSION_NAME_1">%2$s</xliff:g> اجازتوں کو ہٹایا گیا"</string>
    <string name="auto_revoked_app_summary_many" msgid="7190907278970377826">"<xliff:g id="PERMISSION_NAME">%1$s</xliff:g> اور <xliff:g id="NUMBER">%2$s</xliff:g> دیگر اجازتوں کو ہٹایا گیا"</string>
    <string name="last_opened_category_title" msgid="4204626487716958146">"آخری بار <xliff:g id="NUMBER">%s</xliff:g> ماہ سے زیادہ پہلے کھولی گئی"</string>
    <string name="last_opened_summary" msgid="8038737442154732">"ایپ آخری بار <xliff:g id="DATE">%s</xliff:g> کو کھولی گئی"</string>
    <string name="last_opened_summary_short" msgid="403134890404955437">"آخری بار <xliff:g id="DATE">%s</xliff:g> کو کھولی گئی"</string>
    <!-- no translation found for app_permission_footer_special_file_access (2257708354000512325) -->
    <skip />
    <!-- no translation found for special_file_access_dialog (7325467268782278105) -->
    <skip />
    <string name="permission_description_summary_generic" msgid="5479202003136667039">"اس اجازت والی ایپس یہ کام کر سکتی ہیں: <xliff:g id="DESCRIPTION">%1$s</xliff:g>"</string>
    <string name="permission_description_summary_activity_recognition" msgid="7914828358811635600">"اس اجازت والی اپپس آپ کی جسمانی سرگرمی، جیسے کہ چہل قدمی، بائی سائیکلنگ، ڈرائیونگ، قدموں کی تعداد اور مزید تک رسائی حاصل کر سکتی ہیں"</string>
    <string name="permission_description_summary_calendar" msgid="2846128908236787586">"اس اجازت والی ایپس کو آپ کے کیلنڈر تک رسائی حاصل ہو سکتی ہے"</string>
    <string name="permission_description_summary_call_log" msgid="2429916962093948340">"اس اجازت والی ایپس فون کے کال لاگ کو پڑھ اور لکھ سکتی ہیں"</string>
    <string name="permission_description_summary_camera" msgid="6699611334403400091">"اس اجازت والی ایپس تصاویر لے اور ویڈیو ریکارڈ کر سکتی ہیں"</string>
    <string name="permission_description_summary_contacts" msgid="5169995707720233126">"اس اجازت والی ایپس کو آپ کے رابطوں تک رسائی حاصل ہو سکتی ہے"</string>
    <string name="permission_description_summary_location" msgid="687820658574645201">"اس اجازت والی ایپس کو اس آلہ کے مقام تک رسائی حاصل ہو سکتی ہے"</string>
    <string name="permission_description_summary_microphone" msgid="2300290217308759293">"اس اجازت والی ایپس آڈیو ریکارڈ کر سکتی ہیں"</string>
    <string name="permission_description_summary_phone" msgid="3773977614654088578">"اس اجازت والی ایپس فون کالز کر اور ان کا نظم کر سکتی ہیں"</string>
    <string name="permission_description_summary_sensors" msgid="6733606479604624853">"اس اجازت والی ایپس آپ کے اہم اشاروں کے متعلق سینسر ڈیٹا تک رسائی حاصل کر سکتی ہیں"</string>
    <string name="permission_description_summary_sms" msgid="8850213022386508528">"‏اس اجازت والی ایپس SMS پیغامات بھیج اور دیکھ سکتی ہیں"</string>
    <string name="permission_description_summary_storage" msgid="2265909502600142621">"آپ کے آلہ پر اس اجازت والی اپپس تصاویر، میڈیا اور فائلز تک رسائی حاصل کر سکتی ہیں"</string>
    <string name="app_permission_most_recent_summary" msgid="7435245857128891808">"آخری رسائی: <xliff:g id="TIME_DATE">%1$s</xliff:g>"</string>
    <string name="app_permission_most_recent_denied_summary" msgid="127066792562419809">"حال ہی میں مسترد کردہ / آخری رسائی: <xliff:g id="TIME_DATE">%1$s</xliff:g>"</string>
    <string name="app_permission_never_accessed_summary" msgid="594285912530635023">"کبھی بھی رسائی حاصل نہیں کی"</string>
    <string name="app_permission_never_accessed_denied_summary" msgid="4791195647350628165">"مسترد کر دیا / کبھی رسائی حاصل نہیں کی"</string>
    <string name="allowed_header" msgid="6279244592227088158">"اجازت یافتہ"</string>
    <string name="allowed_always_header" msgid="6698473105201405782">"ہر وقت اجازت یافتہ"</string>
    <string name="allowed_foreground_header" msgid="7553595563464819175">"صرف استعمال کے دوران اجازت ہے"</string>
    <!-- no translation found for allowed_storage_scoped (2472018207553284700) -->
    <skip />
    <!-- no translation found for allowed_storage_full (4167507647800726342) -->
    <skip />
    <string name="ask_header" msgid="4471670860332046665">"ہر بار پوچھیں"</string>
    <string name="denied_header" msgid="2277998574238617699">"مسترد کردہ"</string>
    <plurals name="days" formatted="false" msgid="3903419301028414979">
      <item quantity="other"><xliff:g id="NUMBER">%s</xliff:g> دن</item>
      <item quantity="one">1 دن</item>
    </plurals>
    <plurals name="hours" formatted="false" msgid="2123927014975877155">
      <item quantity="other"><xliff:g id="NUMBER">%s</xliff:g> گھنٹے</item>
      <item quantity="one">1 گھنٹہ</item>
    </plurals>
    <plurals name="minutes" formatted="false" msgid="4331145652577957044">
      <item quantity="other"><xliff:g id="NUMBER">%s</xliff:g> منٹ</item>
      <item quantity="one">1 منٹ</item>
    </plurals>
    <plurals name="seconds" formatted="false" msgid="1632909606956324957">
      <item quantity="other"><xliff:g id="NUMBER">%s</xliff:g> سیکنڈ</item>
      <item quantity="one">1 سیکنڈ</item>
    </plurals>
    <string name="permission_reminders" msgid="8040710767178843151">"اجازت کی یاددہانیاں"</string>
<<<<<<< HEAD
    <string name="auto_revoke_permission_reminder_notification_title" msgid="4605662126884792273">"ایپس کی اجازتوں کو خودکار طور پر ہٹایا گیا"</string>
    <string name="auto_revoke_permission_reminder_notification_content" msgid="5782565378830205909">"کچھ ایپس کا استعمال کچھ مہینوں سے نہیں کیا گیا ہے۔ مزید معلومات کے لیے تھپتھپائيں۔"</string>
=======
    <string name="auto_revoke_permission_reminder_notification_title_one" msgid="5769691038915584486">"1 غیر مستعمل ایپ"</string>
    <string name="auto_revoke_permission_reminder_notification_title_many" msgid="9035362208572362215">"<xliff:g id="NUMBER_OF_APPS">%s</xliff:g> غیر مستعمل ایپس"</string>
    <string name="auto_revoke_permission_reminder_notification_content" msgid="5952076530125261716">"آپ کی رازداری کی حفاظت کے لیے اجازتوں کو ہٹایا گیا۔ جائزہ کے لیے تھپتھپائیں"</string>
    <string name="auto_revoke_preference_summary" msgid="422689541593333180">"آپ کی رازداری کی حفاظت کے لیے اجازتوں کو ہٹایا گیا"</string>
>>>>>>> 36c54b78
    <string name="background_location_access_reminder_notification_title" msgid="458109692937364585">"<xliff:g id="APP_NAME">%s</xliff:g> نے پس منظر میں آپ کا مقام حاصل کر لیا ہے"</string>
    <string name="background_location_access_reminder_notification_content" msgid="2715202570602748060">"یہ ایپ ہمیشہ آپ کے مقام تک رسائی حاصل کر سکتی ہے۔ تبدیل کرنے کے لیے تھپتھپائیں۔"</string>
    <string name="auto_revoke_after_notification_title" msgid="6256474332719286120">"رازداری کی حفاظت کے لیے ایپ کی اجازتوں کو ہٹایا گیا"</string>
    <string name="auto_revoke_after_notification_content_one" msgid="2599193525413390339">"<xliff:g id="APP_NAME">%s</xliff:g> کا استعمال کچھ مہینوں سے نہیں کیا گیا ہے۔ جائزہ کے لیے تھپتھپائیں۔"</string>
    <string name="auto_revoke_after_notification_content_two" msgid="1866307724849983054">"<xliff:g id="APP_NAME">%s</xliff:g> اور 1 دیگر ایپس کا استعمال کچھ مہینوں سے نہیں کیا گیا ہے۔ جائزہ کے لیے تھپتھپائیں۔"</string>
    <string name="auto_revoke_after_notification_content_many" msgid="830111995719692890">"<xliff:g id="APP_NAME">%1$s</xliff:g> اور<xliff:g id="NUMBER_OF_APPS">%2$s</xliff:g> دوسری ایپس کو کچھ مہینوں سے استعمال نہیں کیا گیا ہے۔ جائزہ کے لیے تھپتھپائیں۔"</string>
    <string name="auto_revoke_before_notification_title_one" msgid="5487334486889306216">"1 ایپ غیر مستعمل ہے"</string>
    <string name="auto_revoke_before_notification_title_many" msgid="1512657862051262697">"<xliff:g id="NUMBER_OF_APPS">%s</xliff:g> ایپس غیر مستعمل ہیں"</string>
    <string name="auto_revoke_before_notification_content_one" msgid="2070547291547064792">"آپ کی رازداری کی حفاظت کے لیے اجازتوں کو ہٹا دیا جائے گا۔ جائزہ کے لیے تھپتھپائیں۔"</string>
    <string name="unused_apps_title" msgid="4528745145780586943">"غیر مستعمل ایپس"</string>
    <string name="unused_apps_subtitle_after" msgid="7664277360480735253">"سے اجازتوں کو ہٹایا گیا"</string>
    <string name="unused_apps_subtitle_before" msgid="6907087239793765525">"سے اجازتیں ہٹا دی جائیں گی"</string>
    <string name="unused_permissions_subtitle_two" msgid="8377946866912481356">"<xliff:g id="PERM_NAME_0">%1$s</xliff:g> اور <xliff:g id="PERM_NAME_1">%2$s</xliff:g>"</string>
    <string name="unused_permissions_subtitle_many" msgid="3293109339018555084">"<xliff:g id="PERM_NAME_0">%1$s</xliff:g>، <xliff:g id="PERM_NAME_1">%2$s</xliff:g> اور <xliff:g id="NUMBER_OF_PERMISSIONS">%3$s</xliff:g> مزید"</string>
    <string name="unused_app_permissions_removed_summary" msgid="323483158593998019">"آپ کے ڈیٹا کی حفاظت کے لیے، اجازتوں کو ان ایپس سے ہٹا دیا گیا ہے جنہیں آپ نے کچھ مہینوں سے استعمال نہیں کیا ہے"</string>
    <string name="permission_subtitle_only_in_foreground" msgid="3101936262905298459">"صرف اپپ کے زیر استعمال ہونے کے دوران"</string>
    <!-- no translation found for permission_subtitle_media_only (4163630471124702816) -->
    <skip />
    <!-- no translation found for permission_subtitle_all_files (8017896678339448565) -->
    <skip />
    <string name="no_permissions_allowed" msgid="5781278485002145993">"کوئی اجازت نہیں دی گئی"</string>
    <string name="no_permissions_denied" msgid="2449583707612365442">"کوئی بھی اجازت مسترد نہیں ہے"</string>
    <string name="no_apps_allowed" msgid="4529095928504611810">"کسی ایپ کو منظوری نہیں ہے"</string>
    <string name="no_apps_allowed_full" msgid="5857725855406253991">"تمام فائلز کے لیے کسی ایپ کو اجازت نہیں ہے"</string>
    <string name="no_apps_allowed_scoped" msgid="409459956930431114">"صرف میڈیا کے لیے کسی ایپ کو اجازت نہیں ہے"</string>
    <string name="no_apps_denied" msgid="2736758388618487796">"کوئی اپپ مسترد نہیں ہے"</string>
    <string name="car_permission_selected" msgid="2163426344720483487">"منتخب کردہ"</string>
    <string name="settings" msgid="2884124136779508907">"ترتیبات"</string>
    <string name="accessibility_service_dialog_title_single" msgid="1613456964930225277">"<xliff:g id="SERVICE_NAME">%s</xliff:g> کو آپ کے آلہ تک مکمل رسائی حاصل ہے"</string>
    <string name="accessibility_service_dialog_title_multiple" msgid="8129325613496173909">"<xliff:g id="NUM_SERVICES">%s</xliff:g> ایکسیسبیلٹی ایپس کو آپ کے آلہ تک مکمل رسائی حاصل ہے"</string>
    <string name="accessibility_service_dialog_bottom_text_single" msgid="6932810943462703517">"<xliff:g id="SERVICE_NAME">%s</xliff:g> آپ کی اسکرین، کارروائیوں اور ان پٹس کو دیکھ، کارروائیاں کر اور ڈسپلے کو کنٹرول کر سکتی ہے۔"</string>
    <string name="accessibility_service_dialog_bottom_text_multiple" msgid="1387803460488775887">"یہ ایپس آپ کی اسکرین، کارروائیوں اور ان پُٹس کو دیکھ ، ان پر کارروائیاں اور ڈسپلے کو کنٹرول کر سکتی ہیں۔"</string>
    <string name="role_assistant_label" msgid="4296361982493275449">"ڈیفالٹ ڈیجیٹل اسسٹنٹ ایپ"</string>
    <string name="role_assistant_short_label" msgid="2965228260285438681">"ڈیجیٹل اسسٹنٹ ایپ"</string>
    <string name="role_assistant_description" msgid="8677846995018695304">"آپ جو اسکرین دیکھ رہے ہیں اس کی معلومات کی بنیاد پر معاون ایپس آپ کی مدد کر سکتی ہیں۔ کچھ ایپس آپ کو مربوط مدد فراہم کرنے کے لیے لانچر اور صوتی ان پُٹ کی سروسز دونوں میں سپورٹ کرتی ہیں۔"</string>
    <string name="role_assistant_request_title" msgid="1838385568238889604">"<xliff:g id="APP_NAME">%1$s</xliff:g> کو آپ کی ڈیفالٹ معاون ایپ کے بطور سیٹ کریں؟"</string>
    <string name="role_assistant_request_description" msgid="1086168907357494789">"‏SMS، کال لاگ تک رسائی حاصل ہوتی ہے"</string>
    <string name="role_browser_label" msgid="814240075813716311">"ڈیفالٹ براؤزر ایپ"</string>
    <string name="role_browser_short_label" msgid="6222206565850006894">"براؤزر ایپ"</string>
    <string name="role_browser_description" msgid="2326990202516329438">"وہ ایپس جو آپ کو انٹرنیٹ تک رسائی فراہم کرتی ہیں اور ان لنکس کو ڈسپلے کرتی ہیں جن پر آپ تھپتھپاتے ہیں"</string>
    <string name="role_browser_request_title" msgid="751745081301397114">"<xliff:g id="APP_NAME">%1$s</xliff:g> کو آپ کی ڈیفالٹ براؤزر ایپ کے بطور سیٹ کریں؟"</string>
    <string name="role_browser_request_description" msgid="3204873553391043604">"کوئی اجازت درکار نہیں ہے"</string>
    <string name="role_dialer_label" msgid="7920168918746178929">"ڈیفالٹ فون ایپ"</string>
    <string name="role_dialer_short_label" msgid="2980581587550675305">"فون ایپ"</string>
    <string name="role_dialer_description" msgid="2684882481061320467">"وہ ایپس جو آپ کو آپ کے آلہ پر ٹیلیفون کالز کرنے اور وصول کرنے کی اجازت دیتی ہیں"</string>
    <string name="role_dialer_request_title" msgid="3203802247886151514">"<xliff:g id="APP_NAME">%1$s</xliff:g> کو آپ کی ڈیفالٹ فون ایپ کے بطور سیٹ کریں؟"</string>
    <string name="role_dialer_request_description" msgid="2931069491309771312">"‏کال لاگ، SMS بھیجنے تک رسائی حاصل ہوتی ہے"</string>
    <string name="role_dialer_search_keywords" msgid="6215791911228160821">"ڈائلر"</string>
    <string name="role_sms_label" msgid="6995222097027665850">"‏ڈیفالٹ SMS ایپ"</string>
    <string name="role_sms_short_label" msgid="236955440028043972">"‏SMS ایپ"</string>
    <string name="role_sms_description" msgid="3228552135895420442">"وہ ایپس جو مختصر متنی پیغامات، تصاویر، ویڈیوز وغیرہ بھیجنے اور وصول کرنے کے لیے آپ کو اپنا فون نمبر استعمال کرنے کی اجازت دیتی ہیں"</string>
    <string name="role_sms_request_title" msgid="3667393846881324409">"‏<xliff:g id="APP_NAME">%1$s</xliff:g> کو آپ کی ڈیفالٹ SMS ایپ کے بطور سیٹ کریں؟"</string>
    <string name="role_sms_request_description" msgid="4920787411350418630">"‏رابطوں، SMS، فون تک رسائی حاصل ہوتی ہے"</string>
    <string name="role_sms_search_keywords" msgid="6818482413212931585">"متنی پیغام، پیغام بھیجنا، پیغامات، پیغام رسانی"</string>
    <string name="role_emergency_label" msgid="8986482330376454686">"ڈیفالٹ ہنگامی ایپ"</string>
    <string name="role_emergency_short_label" msgid="2546309839225058762">"ہنگامی ایپ"</string>
    <string name="role_emergency_description" msgid="3567231505957373289">"وہ ایپس جو آپ کو آپ کی طبی معلومات ریکارڈ کرنے اور اسے ہنگامی طبی مدد فراہم کنندگان کے لیے قابل رسائی بنانے؛ خطرناک موسمی واقعات اور آفات کے بارے میں الرٹس حاصل کرنے؛ آپ کو مدد درکار ہونے پر دوسروں کو اطلاع دینے کی اجازت دیتی ہیں"</string>
    <string name="role_emergency_request_title" msgid="6595296517085761522">"<xliff:g id="APP_NAME">%1$s</xliff:g> کو آپ کی ڈیفالٹ ہنگامی ایپ کے بطور سیٹ کریں؟"</string>
    <string name="role_emergency_request_description" msgid="2824966073894226992">"کوئی اجازت درکار نہیں ہے"</string>
    <string name="role_emergency_search_keywords" msgid="7310029268876820646">"ہنگامی، آئس، ایپ، ڈیفالٹ"</string>
    <string name="role_home_label" msgid="6245106863177808486">"ڈیفالٹ ہوم ایپ"</string>
    <string name="role_home_short_label" msgid="4565882523300643525">"ہوم ایپ"</string>
    <string name="role_home_description" msgid="6736956389161158052">"‏وہ ایپس، جنہیں اکثر لانچرز کہا جاتا ہے، جو آپ کے Android آلہ پر ہوم اسکرینز کی جگہ لے لیتی ہیں اور آپ کے آلہ کے مواد اور خصوصیات تک آپ کو رسائی فراہم کرتی ہیں"</string>
    <string name="role_home_request_title" msgid="2964609319767315444">"<xliff:g id="APP_NAME">%1$s</xliff:g> کو آپ کی ڈیفالٹ ہوم ایپ کے بطور سیٹ کریں؟"</string>
    <string name="role_home_request_description" msgid="6437733879812403277">"کوئی اجازت درکار نہیں ہے"</string>
    <string name="role_home_search_keywords" msgid="8277315231013298175">"لانچر"</string>
    <string name="role_call_redirection_label" msgid="7555518736037919521">"کال ری ڈائریکٹنگ کی ڈیفالٹ ایپ"</string>
    <string name="role_call_redirection_short_label" msgid="4214301516577863936">"کال ری ڈائریکٹ کرنے والی اپپ"</string>
    <string name="role_call_redirection_description" msgid="769231030043298555">"وہ ایپس جو آپ کو کسی دوسرے فون نمبر پر باہر جانے والی کالز کو فارورڈ کرنے کی اجازت دیتی ہیں"</string>
    <string name="role_call_redirection_request_title" msgid="5719129486575088263">"<xliff:g id="APP_NAME">%1$s</xliff:g> کو کال ری ڈائریکشن کی آپ کی ڈیفالٹ ایپ کے بطور سیٹ کریں؟"</string>
    <string name="role_call_redirection_request_description" msgid="6117172580087594081">"کوئی اجازت درکار نہیں ہے"</string>
    <string name="role_call_screening_label" msgid="5366988848919437946">"‏کال کرنے والے کی ID اور اسپام کی ڈیفالٹ ایپ"</string>
    <string name="role_call_screening_short_label" msgid="7596133131034442273">"‏کال کرنے والے کی ID اور اسپام کی ایپ"</string>
    <string name="role_call_screening_description" msgid="4470066768170089758">"وہ ایپس جو آپ کو کالز کی شناخت کرنے، اسپام اور روبو کالز کو مسدود کرنے، اور غیر مطلوبہ نمبرز کو بلیک لسٹ کرنے کی اجازت دیتی ہیں"</string>
    <string name="role_call_screening_request_title" msgid="4775643776524356653">"‏<xliff:g id="APP_NAME">%1$s</xliff:g> کو کال کرنے والے کی ID اور اسپام کی آپ کی ڈیفالٹ ایپ کے بطور سیٹ کریں؟"</string>
    <string name="role_call_screening_request_description" msgid="7788142583532880646">"کوئی اجازت درکار نہیں ہے"</string>
    <string name="request_role_current_default" msgid="7512045433655289638">"موجودہ ڈیفالٹ"</string>
    <string name="request_role_dont_ask_again" msgid="6250680190065090205">"دوبارہ نہ پوچھیں"</string>
    <string name="request_role_set_as_default" msgid="5706081295230541240">"بطور ڈیفالٹ سیٹ کریں"</string>
    <string name="default_app_search_keyword" msgid="6938709626391437391">"ڈیفالٹ ایپس"</string>
    <string name="settings_button" msgid="4747434541214595321">"ترتیبات"</string>
    <string name="default_apps" msgid="8554530939151957828">"ڈیفالٹ ایپس"</string>
    <string name="no_default_apps" msgid="5642715159090903032">"کوئی ڈیفالٹ ایپ نہیں ہے"</string>
    <string name="default_apps_more" msgid="3908067305593075127">"مزید ڈیفالٹس"</string>
    <string name="default_apps_manage_domain_urls" msgid="3146379064445013719">"شروعاتی لنکس"</string>
    <string name="default_apps_for_work" msgid="8582151955372061208">"کام کیلئے ڈیفالٹ"</string>
    <string name="default_app_none" msgid="7671097769303174666">"کوئی نہیں"</string>
    <string name="default_app_system_default" msgid="3870203641514466948">"(سسٹم ڈیفالٹ)"</string>
    <string name="default_app_no_apps" msgid="5344668465735677271">"کوئی ایپس نہیں ہیں"</string>
    <string name="car_default_app_selected" msgid="2813270284225505741">"منتخب کردہ"</string>
    <string name="car_default_app_selected_with_info" msgid="5067890906522338747">"منتخب کردہ - <xliff:g id="ADDITIONAL_INFO">%1$s</xliff:g>"</string>
    <string name="special_app_access_search_keyword" msgid="462008045110320714">"ایپ کی خاص رسائی"</string>
    <string name="special_app_access" msgid="2561673957499408877">"خاص ایپ تک رسائی"</string>
    <string name="no_special_app_access" msgid="994977666694457811">"خاص ایپ تک کوئی رسائی نہیں ہے"</string>
    <string name="special_app_access_no_apps" msgid="3934763650592564818">"کوئی ایپ نہیں ہے"</string>
    <string name="home_missing_work_profile_support" msgid="1439466272746259937">"دفتری پروفائل کا تعاون نہیں کرتا ہے"</string>
    <string name="encryption_unaware_confirmation_message" msgid="1366058948707595596">"نوٹ: اگر آپ اپنے آلہ کو دوبارہ شروع کرتے ہیں اور آپ کے پاس اسکرین لاک کا سیٹ ہے تو یہ ایپ تب تک شروع نہیں ہو سکتی جب تک آپ اپنا آلہ غیر مقفل نہ کر لیں۔"</string>
    <string name="assistant_confirmation_message" msgid="4529925223796676824">"اسسٹنٹ آپ کے سسٹم پر زیر استعمال ایپس کے بارے میں معلومات، بشمول آپ کی اسکرین پر نظر آنے والی یا ایپس کے اندر قابل رسائی معلومات پڑھ سکے گی۔"</string>
    <string name="incident_report_channel_name" msgid="2405001892012870358">"ڈیبگنگ ڈیٹا کا اشتراک کریں"</string>
    <string name="incident_report_notification_title" msgid="8506385602505147862">"ڈیبگنگ کے تفصیلی ڈیٹا کا اشتراک کریں؟"</string>
    <string name="incident_report_notification_text" msgid="8316657912290049576">"<xliff:g id="APP_NAME">%1$s</xliff:g> ڈیبگنگ کی معلومات اپ لوڈ کرنا چاہتی ہے۔"</string>
    <string name="incident_report_dialog_title" msgid="6147075171471634629">"ڈیبگنگ ڈیٹا کا اشتراک کریں"</string>
    <string name="incident_report_dialog_intro" msgid="153446034925770956">"سسٹم نے ایک مسئلے کا پتا لگایا ہے۔"</string>
    <string name="incident_report_dialog_text" msgid="6838105320223101131">"<xliff:g id="APP_NAME_0">%1$s</xliff:g> <xliff:g id="DATE">%2$s</xliff:g> کو <xliff:g id="TIME">%3$s</xliff:g> پر اس آلہ سے لی گئی بگ رپورٹ اپ لوڈ کرنے کی درخواست کر رہی ہے۔ بگ رپورٹس میں آپ کے آلہ کے بارے میں یا ایپس کے ذریعے لاگ کی گئی ذاتی معلومات، جیسے کہ صارف کے نام، مقام کا ڈیٹا، آلہ کے شناخت کاران اور نیٹ ورک کی معلومات شامل ہوتی ہیں۔ صرف ان ہی لوگوں اور ایپس کے ساتھ بگ رپورٹس کا اشتراک کریں جن پر آپ کو اس معلومات کے تعلق سے بھروسہ ہے۔ <xliff:g id="APP_NAME_1">%4$s</xliff:g> کو بگ رپورٹ اپ لوڈ کرنے کی اجازت دیں؟"</string>
    <string name="incident_report_error_dialog_text" msgid="1001752000696958519">"<xliff:g id="APP_NAME">%1$s</xliff:g> کیلئے بگ رپورٹ پر کارروائی کرنے میں ایک خرابی تھی۔ اس لئے ڈیبگنگ کے مفصل ڈیٹا کے اشتراک کی اجازت نہیں دی گئی۔ رکاوٹ کیلئے معذرت۔"</string>
    <string name="incident_report_dialog_allow_label" msgid="6863130835544805205">"اجازت دیں"</string>
    <string name="incident_report_dialog_deny_label" msgid="1297192379930944676">"مسترد کریں"</string>
    <string name="adjust_user_sensitive_title" msgid="979740627674332095">"جدید ترین ترتیبات"</string>
    <string name="menu_adjust_user_sensitive" msgid="9016544530763156678">"جدید ترین ترتیبات"</string>
    <string name="adjust_user_sensitive_globally_title" msgid="4596006254112905767">"سسٹم اپپ کا استعمال دکھائيں"</string>
    <string name="adjust_user_sensitive_globally_summary" msgid="4193481017313015238">"اسٹیٹس بار، ڈیش بورڈ اور کسی بھی جگہ پر اجازتوں کے سسٹم اپپ کے استعمال کو شو کریں"</string>
    <string name="adjust_user_sensitive_per_app_header" msgid="1372152438971168364">"مندرجہ ذیل کے استعمال کو نمایاں کریں"</string>
    <string name="assistant_record_audio_user_sensitive_title" msgid="5382972366928946381">"اسسٹنٹ محرک کا پتہ لگانا دکھائیں"</string>
    <string name="assistant_record_audio_user_sensitive_summary" msgid="6852572549436960848">"جب صوتی معاون کو فعال کرنے کے لیے مائیکروفون کا استعمال کیا جائے تو اسٹیٹس بار میں آئیکن دکھائیں"</string>
    <string name="permgrouprequest_storage_isolated" msgid="1019696034804170865">"‏‎&lt;b&gt;<xliff:g id="APP_NAME">%1$s</xliff:g>&lt;/b&gt;‎ کو آپ کے آلہ پر تصاویر، میڈیا تک رسائی کی اجازت دیں؟"</string>
    <string name="permgrouprequest_contacts" msgid="1493445560009228831">"‏&lt;b&gt;<xliff:g id="APP_NAME">%1$s</xliff:g>&lt;/b&gt; کو آپ کے رابطوں تک رسائی کی اجازت دیں؟"</string>
    <string name="permgrouprequest_location" msgid="4367626296074714965">"‏&lt;b&gt;<xliff:g id="APP_NAME">%1$s</xliff:g>&lt;/b&gt; کو اس آلہ کے مقام تک رسائی کی اجازت دیں؟"</string>
    <string name="permgrouprequestdetail_location" msgid="4985222951894409507">"جب آپ ایپ استعمال کریں گے تبھی ایپ کو مقام تک رسائی حاصل ہوگی"</string>
    <string name="permgroupbackgroundrequest_location" msgid="629669511579262660">"‏&lt;b&gt;<xliff:g id="APP_NAME">%1$s</xliff:g>&lt;/b&gt; کو اس آلہ کے مقام تک رسائی کی اجازت دیں؟"</string>
    <string name="permgroupbackgroundrequestdetail_location" msgid="662062069425575543">"ممکن ہے یہ ایپ ہر وقت آپ کے مقام تک رسائی حاصل کرنا چاہے، اگرچہ آپ ایپ استعمال نہ کر رہے ہوں۔ "<annotation id="link"></annotation>"ترتیبات میں اجازت دیں۔"</string>
    <string name="permgroupupgraderequest_location" msgid="8084292647416835405">"‏&lt;b&gt;<xliff:g id="APP_NAME">%1$s</xliff:g>&lt;/b&gt; کے ليے مقام تک رسائی تبدیل کریں"</string>
    <string name="permgroupupgraderequestdetail_location" msgid="7847444194059562705">"یہ ایپ ہر وقت آپ کے مقام تک رسائی حاصل کرنا چاہتی ہے، اگرچہ آپ ایپ استعمال نہ کر رہے ہوں۔ "<annotation id="link"></annotation>"ترتیبات میں اجازت دیں۔"</string>
    <string name="permgrouprequest_calendar" msgid="254840812783503926">"‏&lt;b&gt;<xliff:g id="APP_NAME">%1$s</xliff:g>&lt;/b&gt; کو آپ کے کیلنڈر تک رسائی کی اجازت دیں؟"</string>
    <string name="permgrouprequest_sms" msgid="2622312529683649944">"‏&lt;b&gt;<xliff:g id="APP_NAME">%1$s</xliff:g>&lt;/b&gt; کو SMS پیغامات بھیجنے اور انہیں ملاحظہ کرنے کی اجازت دیں؟"</string>
    <string name="permgrouprequest_storage" msgid="1092300826793175064">"‏&lt;b&gt;<xliff:g id="APP_NAME">%1$s</xliff:g>&lt;/b&gt; کو آپ کے آلہ پر تصاویر، میڈیا اور فائلوں تک رسائی کی اجازت دیں؟"</string>
    <string name="permgrouprequest_microphone" msgid="3490533265167914830">"‏&lt;b&gt;<xliff:g id="APP_NAME">%1$s</xliff:g>&lt;/b&gt; کو آڈیو ریکارڈ کرنے کی اجازت دیں؟"</string>
    <string name="permgrouprequest_activityRecognition" msgid="6217921552252496983">"‏‎&lt;b&gt;<xliff:g id="APP_NAME">%1$s</xliff:g>&lt;b&gt;‎ کو آپ کی جسمانی سرگرمی کی شناخت کرنے کی اجازت دیں؟"</string>
    <string name="permgrouprequest_camera" msgid="5379726026447957660">"‏&lt;b&gt;<xliff:g id="APP_NAME">%1$s</xliff:g>&lt;/b&gt; کو تصاویر لینے اور ویڈیو ریکارڈ کرنے کی اجازت دیں؟"</string>
    <string name="permgrouprequest_calllog" msgid="8654341234544121138">"‏‎&lt;b&gt;<xliff:g id="APP_NAME">%1$s</xliff:g>&lt;/b&gt;‎ کو آپ کے فون کال لاگز تک رسائی کی اجازت دیں؟"</string>
    <string name="permgrouprequest_phone" msgid="6240218310343431124">"‏&lt;/b&gt;<xliff:g id="APP_NAME">%1$s</xliff:g>&lt;/b&gt; کو فون کالز کرنے اور ان کا نظم کرنے کی اجازت دیں؟"</string>
    <string name="permgrouprequest_sensors" msgid="1939578702884234985">"‏&lt;b&gt;<xliff:g id="APP_NAME">%1$s</xliff:g>&lt;/b&gt; کو آپ کے اہم اشاروں کے متعلق سینسر ڈیٹا تک رسائی کی اجازت دیں؟"</string>
    <string name="auto_granted_permissions" msgid="5726065128917092357">"کنٹرول کی گئی اجازتیں"</string>
    <string name="auto_granted_location_permission_notification_title" msgid="6496820273286832200">"مقام تک رسائی حاصل کی جا سکتی ہے"</string>
    <string name="auto_granted_permission_notification_body" msgid="492268790630112781">"‏آپ کا IT منتظم <xliff:g id="APP_NAME">%s</xliff:g> کو آپ کے مقام تک رسائی کی اجازت دے رہا ہے"</string>
</resources><|MERGE_RESOLUTION|>--- conflicted
+++ resolved
@@ -42,10 +42,8 @@
     <string name="grant_dialog_button_allow_foreground" msgid="3921023528122697550">"ایپ استعمال کرتے وقت"</string>
     <string name="grant_dialog_button_allow_one_time" msgid="3290372652702487431">"صرف اس وقت"</string>
     <string name="grant_dialog_button_allow_background" msgid="3190568549032350790">"ہر وقت اجازت دیں"</string>
-    <!-- no translation found for grant_dialog_button_allow_all_files (1581085085495813735) -->
-    <skip />
-    <!-- no translation found for grant_dialog_button_allow_media_only (3516456055703710144) -->
-    <skip />
+    <string name="grant_dialog_button_allow_all_files" msgid="1581085085495813735">"سبھی فائلز کے مینیجمنٹ کو اجازت دیں"</string>
+    <string name="grant_dialog_button_allow_media_only" msgid="3516456055703710144">"میڈیا فائلز تک رسائی کی اجازت دیں"</string>
     <string name="app_permissions_breadcrumb" msgid="6174723486639913311">"ایپس"</string>
     <string name="app_permissions" msgid="2778362347879465223">"ایپ کی اجازتیں"</string>
     <string name="unused_apps" msgid="3935514133237470759">"غیر مستعمل ایپس"</string>
@@ -107,10 +105,8 @@
     <string name="filter_by_time" msgid="1763143592970195407">"وقت کے لحاظ سے فلٹر کریں"</string>
     <string name="item_separator" msgid="8266062815210378175">"، "</string>
     <string name="app_permission_button_allow" msgid="1358817292836175593">"اجازت دیں"</string>
-    <!-- no translation found for app_permission_button_allow_all_files (4981526745327887198) -->
-    <skip />
-    <!-- no translation found for app_permission_button_allow_media_only (4093190111622941620) -->
-    <skip />
+    <string name="app_permission_button_allow_all_files" msgid="4981526745327887198">"سبھی فائلز کے مینیجمنٹ کو اجازت دیں"</string>
+    <string name="app_permission_button_allow_media_only" msgid="4093190111622941620">"صرف میڈیا تک رسائی کی اجازت دیں"</string>
     <string name="app_permission_button_allow_always" msgid="4313513946865105788">"ہر وقت اجازت دیں"</string>
     <string name="app_permission_button_allow_foreground" msgid="2303741829613210541">"صرف ایپ استعمال کرتے وقت اجازت دیں"</string>
     <string name="app_permission_button_ask" msgid="2757216269887794205">"ہر بار پوچھیں"</string>
@@ -120,8 +116,10 @@
     <string name="app_permission_footer_app_permissions_link" msgid="8033278634020892918">"<xliff:g id="APP">%1$s</xliff:g> کی سبھی اجازتیں دیکھیں"</string>
     <string name="app_permission_footer_permission_apps_link" msgid="8759141212929298774">"اس اجازت والی سبھی ایپس دیکھیں"</string>
     <string name="auto_revoke_label" msgid="8755748230070160969">"ایپ غیر مستعمل ہونے پر اجازتیں ہٹائیں"</string>
-    <string name="auto_revoke_summary" msgid="1842110019199306298">"آپ کے ڈیٹا کی حفاظت کے لیے، اگر اس ایپ کو کچھ مہینوں تک استعمال نہ کیا گیا تو اس ایپ کے لیے اجازتیں ہٹا دی جائیں گی۔"</string>
-    <string name="auto_revoke_summary_with_permissions" msgid="160422052726006109">"آپ کے ڈیٹا کی حفاظت کے لیے، اگر ایپ کو کچھ مہینوں سے استعمال نہیں کیا گیا ہے تو درج ذیل اجازتیں ہٹا دی جائیں گی: <xliff:g id="PERMS">%1$s</xliff:g>۔"</string>
+    <string name="auto_revoke_summary" msgid="308686883215278993">"آپ کے ڈیٹا کی حفاظت کے لیے، اگر ایپ کو کچھ مہینوں تک استعمال نہیں کیا گیا تو اس ایپ کے لیے اجازتیں ہٹا دی جائیں گی۔"</string>
+    <string name="auto_revoke_summary_with_permissions" msgid="5460568151204648005">"آپ کے ڈیٹا کی حفاظت کے لیے، اگر ایپ کو کچھ مہینوں تک استعمال نہیں کیا گيا تو درج ذیل اجازتیں ہٹا دی جائیں گی: <xliff:g id="PERMS">%1$s</xliff:g>"</string>
+    <string name="auto_revoked_apps_page_summary" msgid="2780912986594704165">"آپ کے ڈیٹا کی حفاظت کے لیے، اجازتوں کو ان ایپس سے ہٹا دیا گیا ہے جنہیں آپ نے کچھ مہینوں سے استعمال نہیں کیا ہے۔"</string>
+    <string name="auto_revoke_open_app_message" msgid="7960965074929429500">"اگر آپ دوبارہ اجازتیں دینا چاہتے ہیں تو ایپ کھولیں"</string>
     <string name="auto_revoke_disabled" msgid="4480748641016277290">"اس ایپ کے لیے خودکار طور پر ہٹانے کی سہولت فی الحال غیر فعال ہے۔"</string>
     <string name="auto_revocable_permissions_none" msgid="2908881351941596829">"فی الحال کوئی بھی خودکار قابل منسوخ اجازت نہیں دی گئی ہے"</string>
     <string name="auto_revocable_permissions_one" msgid="8790555940010364058">"<xliff:g id="PERM">%1$s</xliff:g> کی اجازت ہٹا دی جائے گی۔"</string>
@@ -135,10 +133,8 @@
     <string name="last_opened_category_title" msgid="4204626487716958146">"آخری بار <xliff:g id="NUMBER">%s</xliff:g> ماہ سے زیادہ پہلے کھولی گئی"</string>
     <string name="last_opened_summary" msgid="8038737442154732">"ایپ آخری بار <xliff:g id="DATE">%s</xliff:g> کو کھولی گئی"</string>
     <string name="last_opened_summary_short" msgid="403134890404955437">"آخری بار <xliff:g id="DATE">%s</xliff:g> کو کھولی گئی"</string>
-    <!-- no translation found for app_permission_footer_special_file_access (2257708354000512325) -->
-    <skip />
-    <!-- no translation found for special_file_access_dialog (7325467268782278105) -->
-    <skip />
+    <string name="app_permission_footer_special_file_access" msgid="2257708354000512325">"اگر آپ سبھی فائلز کے مینیجمنٹ کو اجازت دیتے ہیں تو، یہ ایپ اس آلہ یا منسلک اسٹوریج آلات پر مشترکہ اسٹوریج میں موجود کسی بھی فائل تک رسائی، اس میں ترمیم اور حذف کر سکتی ہے۔ ایپ آپ سے پوچھے بغیر فائلز تک رسائی حاصل کر سکتی ہے۔"</string>
+    <string name="special_file_access_dialog" msgid="7325467268782278105">"اس ایپ کو آلہ یا کسی منسلک اسٹوریج آلات پر فائلز تک رسائی، اس میں ترمیم اور حذف کرنے کی اجازت دیں؟ یہ ایپ آپ سے پوچھے بغیر فائلز تک رسائی حاصل کر سکتی ہے۔"</string>
     <string name="permission_description_summary_generic" msgid="5479202003136667039">"اس اجازت والی ایپس یہ کام کر سکتی ہیں: <xliff:g id="DESCRIPTION">%1$s</xliff:g>"</string>
     <string name="permission_description_summary_activity_recognition" msgid="7914828358811635600">"اس اجازت والی اپپس آپ کی جسمانی سرگرمی، جیسے کہ چہل قدمی، بائی سائیکلنگ، ڈرائیونگ، قدموں کی تعداد اور مزید تک رسائی حاصل کر سکتی ہیں"</string>
     <string name="permission_description_summary_calendar" msgid="2846128908236787586">"اس اجازت والی ایپس کو آپ کے کیلنڈر تک رسائی حاصل ہو سکتی ہے"</string>
@@ -158,10 +154,8 @@
     <string name="allowed_header" msgid="6279244592227088158">"اجازت یافتہ"</string>
     <string name="allowed_always_header" msgid="6698473105201405782">"ہر وقت اجازت یافتہ"</string>
     <string name="allowed_foreground_header" msgid="7553595563464819175">"صرف استعمال کے دوران اجازت ہے"</string>
-    <!-- no translation found for allowed_storage_scoped (2472018207553284700) -->
-    <skip />
-    <!-- no translation found for allowed_storage_full (4167507647800726342) -->
-    <skip />
+    <string name="allowed_storage_scoped" msgid="2472018207553284700">"صرف میڈیا تک رسائی کی اجازت دیں"</string>
+    <string name="allowed_storage_full" msgid="4167507647800726342">"سبھی فائلز کا نظم کرنے کے ليے اجازت یافتہ"</string>
     <string name="ask_header" msgid="4471670860332046665">"ہر بار پوچھیں"</string>
     <string name="denied_header" msgid="2277998574238617699">"مسترد کردہ"</string>
     <plurals name="days" formatted="false" msgid="3903419301028414979">
@@ -181,15 +175,10 @@
       <item quantity="one">1 سیکنڈ</item>
     </plurals>
     <string name="permission_reminders" msgid="8040710767178843151">"اجازت کی یاددہانیاں"</string>
-<<<<<<< HEAD
-    <string name="auto_revoke_permission_reminder_notification_title" msgid="4605662126884792273">"ایپس کی اجازتوں کو خودکار طور پر ہٹایا گیا"</string>
-    <string name="auto_revoke_permission_reminder_notification_content" msgid="5782565378830205909">"کچھ ایپس کا استعمال کچھ مہینوں سے نہیں کیا گیا ہے۔ مزید معلومات کے لیے تھپتھپائيں۔"</string>
-=======
     <string name="auto_revoke_permission_reminder_notification_title_one" msgid="5769691038915584486">"1 غیر مستعمل ایپ"</string>
     <string name="auto_revoke_permission_reminder_notification_title_many" msgid="9035362208572362215">"<xliff:g id="NUMBER_OF_APPS">%s</xliff:g> غیر مستعمل ایپس"</string>
     <string name="auto_revoke_permission_reminder_notification_content" msgid="5952076530125261716">"آپ کی رازداری کی حفاظت کے لیے اجازتوں کو ہٹایا گیا۔ جائزہ کے لیے تھپتھپائیں"</string>
     <string name="auto_revoke_preference_summary" msgid="422689541593333180">"آپ کی رازداری کی حفاظت کے لیے اجازتوں کو ہٹایا گیا"</string>
->>>>>>> 36c54b78
     <string name="background_location_access_reminder_notification_title" msgid="458109692937364585">"<xliff:g id="APP_NAME">%s</xliff:g> نے پس منظر میں آپ کا مقام حاصل کر لیا ہے"</string>
     <string name="background_location_access_reminder_notification_content" msgid="2715202570602748060">"یہ ایپ ہمیشہ آپ کے مقام تک رسائی حاصل کر سکتی ہے۔ تبدیل کرنے کے لیے تھپتھپائیں۔"</string>
     <string name="auto_revoke_after_notification_title" msgid="6256474332719286120">"رازداری کی حفاظت کے لیے ایپ کی اجازتوں کو ہٹایا گیا"</string>
@@ -205,11 +194,11 @@
     <string name="unused_permissions_subtitle_two" msgid="8377946866912481356">"<xliff:g id="PERM_NAME_0">%1$s</xliff:g> اور <xliff:g id="PERM_NAME_1">%2$s</xliff:g>"</string>
     <string name="unused_permissions_subtitle_many" msgid="3293109339018555084">"<xliff:g id="PERM_NAME_0">%1$s</xliff:g>، <xliff:g id="PERM_NAME_1">%2$s</xliff:g> اور <xliff:g id="NUMBER_OF_PERMISSIONS">%3$s</xliff:g> مزید"</string>
     <string name="unused_app_permissions_removed_summary" msgid="323483158593998019">"آپ کے ڈیٹا کی حفاظت کے لیے، اجازتوں کو ان ایپس سے ہٹا دیا گیا ہے جنہیں آپ نے کچھ مہینوں سے استعمال نہیں کیا ہے"</string>
+    <string name="one_unused_app_summary" msgid="4609894550969723046">"1 ایپ کا استعمال کچھ مہینوں سے نہیں کیا گیا ہے"</string>
+    <string name="num_unused_apps_summary" msgid="2950515592303103371">"<xliff:g id="NUMBER_OF_APPS">%s</xliff:g> ایپس کا استعمال کچھ مہینوں سے نہیں کیا گیا ہے"</string>
     <string name="permission_subtitle_only_in_foreground" msgid="3101936262905298459">"صرف اپپ کے زیر استعمال ہونے کے دوران"</string>
-    <!-- no translation found for permission_subtitle_media_only (4163630471124702816) -->
-    <skip />
-    <!-- no translation found for permission_subtitle_all_files (8017896678339448565) -->
-    <skip />
+    <string name="permission_subtitle_media_only" msgid="4163630471124702816">"میڈیا"</string>
+    <string name="permission_subtitle_all_files" msgid="8017896678339448565">"سبھی فائلز"</string>
     <string name="no_permissions_allowed" msgid="5781278485002145993">"کوئی اجازت نہیں دی گئی"</string>
     <string name="no_permissions_denied" msgid="2449583707612365442">"کوئی بھی اجازت مسترد نہیں ہے"</string>
     <string name="no_apps_allowed" msgid="4529095928504611810">"کسی ایپ کو منظوری نہیں ہے"</string>
